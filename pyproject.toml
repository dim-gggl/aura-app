--- conflicted
+++ resolved
@@ -11,11 +11,7 @@
     "django-environ>=0.12.0",
     "psycopg>=3.3.2",
     "python-dotenv>=1.2.1",
-<<<<<<< HEAD
-    "sphinx>=8.3.0",
-=======
     "sphinx>=9.0.4",
->>>>>>> 6bb6b5bc
     "shibuya>=2025.11.10",
     "whitenoise>=6.11.0"
 ]